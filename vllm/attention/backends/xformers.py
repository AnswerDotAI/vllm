--- conflicted
+++ resolved
@@ -620,46 +620,12 @@
 
         if prefill_meta := attn_metadata.prefill_metadata:
             # Prompt run.
-<<<<<<< HEAD
-            if kv_cache is None or prefill_meta.block_tables.numel() == 0:
-                if compute_new_kv:
-                    # print("Prefilling")
-                    # print(prefill_meta.block_tables.shape, kv_cache.shape if kv_cache is not None else 'None')
-                    # print(prefill_meta.block_tables)
-                    # normal attention.
-                    # block tables are empty if the prompt does not have a cached
-                    # prefix.
-                    prefill_meta.shared_self_attention_types.append(SharedSelfAttentionType.PREFILL_KV_NEW.name)
-                elif kv_cache is not None:
-                    # print("Prefilling with KV cache")
-                    # Split kv_cache into key_cache and value_cache.
-                    key_cache, value_cache = PagedAttention.split_kv_cache(kv_cache, self.num_kv_heads, self.head_size)
-                    block_size = value_cache.size(-1)
-                    
-                    # Extract KV from cache using slot_mapping.
-                    k_reshaped, v_reshaped = convert_cache_to_original_shape(key_cache, value_cache, self.num_kv_heads, self.head_size)
-                    slot_mapping = prefill_meta.slot_mapping
-                    block_idxs, token_idxs = slot_mapping // block_size, slot_mapping % block_size
-                    key, value = k_reshaped[block_idxs, token_idxs], v_reshaped[block_idxs, token_idxs]
-                    if "fp8" in self.kv_cache_dtype:
-                        # FIXME: Tests are failing.
-                        key, value = convert_kv_cache_from_fp8_to_float(key, value, k_scale, v_scale)
-                        key, value = key.to(query.dtype), value.to(query.dtype)
-                    
-                    prefill_meta.shared_self_attention_types.append(SharedSelfAttentionType.PREFILL_KV_SHARED.name)
-                else:
-                    # print("Profiling")
-                    prefill_meta.shared_self_attention_types.append(SharedSelfAttentionType.PREFILL_PROFILING.name)
-
-                out = self._run_memory_efficient_xformers_forward(query, key, value, prefill_meta, attn_type=attn_type)
-=======
             if kv_cache.numel() == 0 or prefill_meta.block_tables.numel() == 0:
                 # normal attention.
                 # block tables are empty if the prompt does not have a cached
                 # prefix.
                 out = self._run_memory_efficient_xformers_forward(
                     query, key, value, prefill_meta, attn_type=attn_type)
->>>>>>> 328ae774
                 assert out.shape == output[:num_prefill_tokens].shape
                 output[:num_prefill_tokens] = out
             else:
