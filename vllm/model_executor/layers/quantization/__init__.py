--- conflicted
+++ resolved
@@ -26,13 +26,10 @@
 from vllm.model_executor.layers.quantization.neuron_quant import (
     NeuronQuantConfig)
 from vllm.model_executor.layers.quantization.qqq import QQQConfig
-<<<<<<< HEAD
 from vllm.model_executor.layers.quantization.squeezellm import SqueezeLLMConfig
 from vllm.model_executor.layers.quantization.torchao import TorchaoConfig
 from vllm.model_executor.layers.quantization.bitblas import BitBlasConfig
 from vllm.model_executor.layers.quantization.gemlite import GemLiteConfig
-=======
->>>>>>> 05d68643
 from vllm.model_executor.layers.quantization.tpu_int8 import Int8TpuConfig
 
 QUANTIZATION_METHODS: Dict[str, Type[QuantizationConfig]] = {
@@ -51,13 +48,10 @@
     "gptq_marlin": GPTQMarlinConfig,
     "awq_marlin": AWQMarlinConfig,
     "gptq": GPTQConfig,
-<<<<<<< HEAD
     "squeezellm": SqueezeLLMConfig,
     "torchao": TorchaoConfig,
     "bitblas": BitBlasConfig,
     "gemlite": GemLiteConfig,
-=======
->>>>>>> 05d68643
     "compressed-tensors": CompressedTensorsConfig,
     "bitsandbytes": BitsAndBytesConfig,
     "qqq": QQQConfig,
