--- conflicted
+++ resolved
@@ -268,11 +268,8 @@
                  params_dtype: Optional[torch.dtype] = None,
                  quant_config: Optional[QuantizationConfig] = None,
                  output_sizes: Optional[List[int]] = None,
-<<<<<<< HEAD
-                 layer_name=None):
-=======
+                 layer_name=None,
                  prefix: str = ""):
->>>>>>> 85ad7e2d
         super().__init__(input_size, output_size, skip_bias_add, params_dtype,
                          quant_config, prefix)
 
@@ -300,13 +297,9 @@
             input_size=self.input_size,
             output_size=self.output_size,
             params_dtype=self.params_dtype,
-<<<<<<< HEAD
-            weight_loader=self.weight_loader, 
-            layer_name=getattr(self, "layer_name", None))
-=======
+            layer_name=getattr(self, "layer_name", None),
             weight_loader=self.weight_loader,
             prefix=prefix)
->>>>>>> 85ad7e2d
         if bias:
             self.bias = Parameter(
                 torch.empty(self.output_size_per_partition,
@@ -389,13 +382,9 @@
                  gather_output: bool = False,
                  skip_bias_add: bool = False,
                  params_dtype: Optional[torch.dtype] = None,
-<<<<<<< HEAD
                  quant_config: Optional[QuantizationConfig] = None, 
-                 layer_name=None):
-=======
-                 quant_config: Optional[QuantizationConfig] = None,
+                 layer_name=None,
                  prefix: str = ""):
->>>>>>> 85ad7e2d
         self.output_sizes = output_sizes
         tp_size = get_tensor_model_parallel_world_size()
         assert all(output_size % tp_size == 0 for output_size in output_sizes)
@@ -405,13 +394,9 @@
                          gather_output=gather_output,
                          skip_bias_add=skip_bias_add,
                          params_dtype=params_dtype,
-<<<<<<< HEAD
                          quant_config=quant_config, 
-                         layer_name=layer_name)
-=======
-                         quant_config=quant_config,
+                         layer_name=layer_name,
                          prefix=prefix)
->>>>>>> 85ad7e2d
 
     def weight_loader(self,
                       param: Parameter,
@@ -544,11 +529,8 @@
                  skip_bias_add: bool = False,
                  params_dtype: Optional[torch.dtype] = None,
                  quant_config: Optional[QuantizationConfig] = None,
-<<<<<<< HEAD
-                 layer_name=None):
-=======
+                 layer_name=None,
                  prefix: str = ""):
->>>>>>> 85ad7e2d
         self.hidden_size = hidden_size
         self.head_size = head_size
         self.total_num_heads = total_num_heads
@@ -580,13 +562,9 @@
                          gather_output=False,
                          skip_bias_add=skip_bias_add,
                          params_dtype=params_dtype,
-<<<<<<< HEAD
                          quant_config=quant_config, 
-                         layer_name=layer_name)
-=======
-                         quant_config=quant_config,
+                         layer_name=layer_name,
                          prefix=prefix)
->>>>>>> 85ad7e2d
 
     def weight_loader(self,
                       param: Parameter,
@@ -746,11 +724,8 @@
                  params_dtype: Optional[torch.dtype] = None,
                  reduce_results: bool = True,
                  quant_config: Optional[QuantizationConfig] = None,
-<<<<<<< HEAD
-                 layer_name=None):
-=======
+                 layer_name=None,
                  prefix: str = ""):
->>>>>>> 85ad7e2d
         super().__init__(input_size, output_size, skip_bias_add, params_dtype,
                          quant_config, prefix)
 
@@ -770,13 +745,9 @@
             input_size=self.input_size,
             output_size=self.output_size,
             params_dtype=self.params_dtype,
-<<<<<<< HEAD
             weight_loader=self.weight_loader, 
-            layer_name=getattr(self, "layer_name", None))
-=======
-            weight_loader=self.weight_loader,
+            layer_name=getattr(self, "layer_name", None),
             prefix=prefix)
->>>>>>> 85ad7e2d
         if not reduce_results and (bias and not skip_bias_add):
             raise ValueError("When not reduce the results, adding bias to the "
                              "results can lead to incorrect results")
