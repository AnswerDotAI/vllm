--- conflicted
+++ resolved
@@ -71,22 +71,16 @@
             input_size=hidden_size,
             output_sizes=[intermediate_size] * 2,
             bias=bias,
-<<<<<<< HEAD
             quant_config=quant_config, 
-            layer_name="gate_up_proj")
-=======
+            layer_name="gate_up_proj",
             quant_config=quant_config,
             prefix=f"{prefix}.gate_up_proj")
->>>>>>> 85ad7e2d
         self.down_proj = RowParallelLinear(input_size=intermediate_size,
                                            output_size=hidden_size,
                                            bias=bias,
                                            quant_config=quant_config,
-<<<<<<< HEAD
-                                           layer_name="down_proj")
-=======
+                                           layer_name="down_proj",
                                            prefix=f"{prefix}.down_proj")
->>>>>>> 85ad7e2d
         if hidden_act != "silu":
             raise ValueError(f"Unsupported activation: {hidden_act}. "
                              "Only silu is supported for now.")
@@ -147,22 +141,16 @@
             total_num_kv_heads=self.total_num_kv_heads,
             bias=bias,
             quant_config=quant_config,
-<<<<<<< HEAD
             layer_name="qkv_proj"
-=======
             prefix=f"{prefix}.qkv_proj",
->>>>>>> 85ad7e2d
         )
         self.o_proj = RowParallelLinear(
             input_size=self.total_num_heads * self.head_dim,
             output_size=hidden_size,
             bias=bias,
             quant_config=quant_config,
-<<<<<<< HEAD
-            layer_name="o_proj"
-=======
+            layer_name="o_proj",
             prefix=f"{prefix}.o_proj",
->>>>>>> 85ad7e2d
         )
 
         self.rotary_emb = get_rope(
@@ -434,13 +422,6 @@
         positions: torch.Tensor,
         kv_caches: List[torch.Tensor],
         attn_metadata: AttentionMetadata,
-<<<<<<< HEAD
-    ) -> torch.Tensor:
-        # print("Input Size:", input_ids.shape)
-        hidden_states = self.model(input_ids, positions, kv_caches,
-                                   attn_metadata)
-        return hidden_states
-=======
         intermediate_tensors: Optional[IntermediateTensors] = None,
         input_embeds: Optional[torch.Tensor] = None
     ) -> Union[torch.Tensor, IntermediateTensors]:
@@ -448,7 +429,6 @@
                                   attn_metadata, intermediate_tensors,
                                   input_embeds)
         return model_output
->>>>>>> 85ad7e2d
 
     def compute_logits(self, hidden_states: torch.Tensor,
                        sampling_metadata: SamplingMetadata) -> torch.Tensor:
@@ -525,20 +505,12 @@
                 if name.endswith(".bias") and name not in params_dict:
                     continue
                 # Remapping the name of FP8 kv-scale.
-<<<<<<< HEAD
-                if name.endswith("kv_scale"):
-                    remapped_kv_scale_name = name.replace(
-                        ".kv_scale", ".attn.kv_scale")
-                    if remapped_kv_scale_name not in params_dict:
-                        print_warning_once(
-                            f"Found kv scale in the checkpoint (e.g. {name}), "
-                            "but not found the expected name in the model "
-                            f"(e.g. {remapped_kv_scale_name}). kv-scale is "
-                            "not loaded.")
-                        continue
-                    else:
-                        name = remapped_kv_scale_name
-                
+                name = maybe_remap_kv_scale_name(name, params_dict)
+                if name is None:
+                    continue
+
+                if is_pp_missing_parameter(name, self):
+                    continue
                 if name in params_dict:
                     param = params_dict[name]
                     weight_loader = getattr(param, "weight_loader",
@@ -546,24 +518,10 @@
                     weight_loader(param, loaded_weight)
                 else: 
                     # for running without dora layers. quantized only.
-                    print_warning_once(
+                    print(
                         f"Found weight in the checkpoint ({name}), but not "
                         "found the expected name in the model. The weight is "
                         "not loaded.")
-=======
-                name = maybe_remap_kv_scale_name(name, params_dict)
-                if name is None:
-                    continue
-
-                if is_pp_missing_parameter(name, self):
-                    continue
-
-                param = params_dict[name]
-                weight_loader = getattr(param, "weight_loader",
-                                        default_weight_loader)
-                weight_loader(param, loaded_weight)
-
->>>>>>> 85ad7e2d
     # If this function is called, it should always initialize KV cache scale
     # factors (or else raise an exception). Thus, handled exceptions should
     # make sure to leave KV cache scale factors in a known good (dummy) state
