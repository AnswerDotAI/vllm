# coding=utf-8
# Adapted from
# https://github.com/huggingface/transformers/blob/v4.28.0/src/transformers/models/qwen2/modeling_qwen2.py
# Copyright 2024 The Qwen team.
# Copyright 2023 The vLLM team.
# Copyright 2022 EleutherAI and the HuggingFace Inc. team. All rights reserved.
#
# This code is based on EleutherAI's GPT-NeoX library and the GPT-NeoX
# and OPT implementations in this library. It has been modified from its
# original forms to accommodate minor architectural differences compared
# to GPT-NeoX and OPT used by the Meta AI team that trained the model.
#
# Licensed under the Apache License, Version 2.0 (the "License");
# you may not use this file except in compliance with the License.
# You may obtain a copy of the License at
#
#     http://www.apache.org/licenses/LICENSE-2.0
#
# Unless required by applicable law or agreed to in writing, software
# distributed under the License is distributed on an "AS IS" BASIS,
# WITHOUT WARRANTIES OR CONDITIONS OF ANY KIND, either express or implied.
# See the License for the specific language governing permissions and
# limitations under the License.
"""Inference-only Qwen2 model compatible with HuggingFace weights."""
from typing import Iterable, List, Optional, Tuple, Union

import torch
from torch import nn
from transformers import Qwen2Config

from vllm.attention import Attention, AttentionMetadata
from vllm.config import CacheConfig, LoRAConfig
from vllm.distributed import get_pp_group, get_tensor_model_parallel_world_size
from vllm.model_executor.layers.activation import SiluAndMul
from vllm.model_executor.layers.layernorm import RMSNorm
from vllm.model_executor.layers.linear import (MergedColumnParallelLinear,
                                               QKVParallelLinear,
                                               RowParallelLinear)
from vllm.model_executor.layers.logits_processor import LogitsProcessor
from vllm.model_executor.layers.quantization import QuantizationConfig
from vllm.model_executor.layers.rotary_embedding import get_rope
from vllm.model_executor.layers.sampler import Sampler, SamplerOutput
from vllm.model_executor.layers.vocab_parallel_embedding import (
    ParallelLMHead, VocabParallelEmbedding)
from vllm.model_executor.model_loader.weight_utils import (
    default_weight_loader, maybe_remap_kv_scale_name)
from vllm.model_executor.sampling_metadata import SamplingMetadata
from vllm.sequence import IntermediateTensors

from .interfaces import SupportsLoRA, SupportsPP
from .utils import (PPMissingLayer, group_weights_with_prefix,
                    is_pp_missing_parameter,
                    make_empty_intermediate_tensors_factory, make_layers)


class Qwen2MLP(nn.Module):

    def __init__(
        self,
        hidden_size: int,
        intermediate_size: int,
        hidden_act: str,
        quant_config: Optional[QuantizationConfig] = None,
        prefix: str = "",
    ) -> None:
        super().__init__()
        self.gate_up_proj = MergedColumnParallelLinear(
            hidden_size, [intermediate_size] * 2,
            bias=False,
            layer_name="gate_up_proj",
            quant_config=quant_config,
            prefix=f"{prefix}.gate_up_proj")
        self.down_proj = RowParallelLinear(intermediate_size,
                                           hidden_size,
                                           bias=False,
                                           layer_name="down_proj",
                                           quant_config=quant_config,
                                           prefix=f"{prefix}.down_proj")
        if hidden_act != "silu":
            raise ValueError(f"Unsupported activation: {hidden_act}. "
                             "Only silu is supported for now.")
        self.act_fn = SiluAndMul()

    def forward(self, x):
        gate_up, _ = self.gate_up_proj(x)
        x = self.act_fn(gate_up)
        x, _ = self.down_proj(x)
        return x


class Qwen2Attention(nn.Module):

    def __init__(self,
                 hidden_size: int,
                 num_heads: int,
                 num_kv_heads: int,
                 max_position: int = 4096 * 32,
                 rope_theta: float = 10000,
                 cache_config: Optional[CacheConfig] = None,
                 quant_config: Optional[QuantizationConfig] = None,
                 rope_scaling: Optional[Tuple] = None,
                 prefix: str = "") -> None:
        super().__init__()
        self.hidden_size = hidden_size
        tp_size = get_tensor_model_parallel_world_size()
        self.total_num_heads = num_heads
        assert self.total_num_heads % tp_size == 0
        self.num_heads = self.total_num_heads // tp_size
        self.total_num_kv_heads = num_kv_heads
        if self.total_num_kv_heads >= tp_size:
            # Number of KV heads is greater than TP size, so we partition
            # the KV heads across multiple tensor parallel GPUs.
            assert self.total_num_kv_heads % tp_size == 0
        else:
            # Number of KV heads is less than TP size, so we replicate
            # the KV heads across multiple tensor parallel GPUs.
            assert tp_size % self.total_num_kv_heads == 0
        self.num_kv_heads = max(1, self.total_num_kv_heads // tp_size)
        self.head_dim = hidden_size // self.total_num_heads
        self.q_size = self.num_heads * self.head_dim
        self.kv_size = self.num_kv_heads * self.head_dim
        self.scaling = self.head_dim**-0.5
        self.rope_theta = rope_theta

        self.qkv_proj = QKVParallelLinear(
            hidden_size,
            self.head_dim,
            self.total_num_heads,
            self.total_num_kv_heads,
            bias=True,
            quant_config=quant_config,
            layer_name="qkv_proj",
            prefix=f"{prefix}.qkv_proj",
        )
        self.o_proj = RowParallelLinear(
            self.total_num_heads * self.head_dim,
            hidden_size,
            bias=False,
            quant_config=quant_config,
            layer_name="o_proj",
            prefix=f"{prefix}.o_proj",
        )

        self.rotary_emb = get_rope(
            self.head_dim,
            rotary_dim=self.head_dim,
            max_position=max_position,
            base=self.rope_theta,
            rope_scaling=rope_scaling,
        )
        self.attn = Attention(self.num_heads,
                              self.head_dim,
                              self.scaling,
                              num_kv_heads=self.num_kv_heads,
                              cache_config=cache_config,
                              quant_config=quant_config)

    def forward(
        self,
        positions: torch.Tensor,
        hidden_states: torch.Tensor,
        kv_cache: torch.Tensor,
        attn_metadata: AttentionMetadata,
    ) -> torch.Tensor:
        qkv, _ = self.qkv_proj(hidden_states)
        q, k, v = qkv.split([self.q_size, self.kv_size, self.kv_size], dim=-1)
        q, k = self.rotary_emb(positions, q, k)
        attn_output = self.attn(q, k, v, kv_cache, attn_metadata)
        output, _ = self.o_proj(attn_output)
        return output


class Qwen2DecoderLayer(nn.Module):

    def __init__(
        self,
        config: Qwen2Config,
        cache_config: Optional[CacheConfig] = None,
        quant_config: Optional[QuantizationConfig] = None,
        prefix: str = "",
    ) -> None:
        super().__init__()
        self.hidden_size = config.hidden_size
        # Requires transformers > 4.32.0
        rope_theta = getattr(config, "rope_theta", 1000000)
        rope_scaling = getattr(config, "rope_scaling", None)
        self.self_attn = Qwen2Attention(
            hidden_size=self.hidden_size,
            num_heads=config.num_attention_heads,
            max_position=config.max_position_embeddings,
            num_kv_heads=config.num_key_value_heads,
            rope_theta=rope_theta,
            cache_config=cache_config,
            quant_config=quant_config,
            rope_scaling=rope_scaling,
            prefix=f"{prefix}.self_attn")
        self.mlp = Qwen2MLP(
            hidden_size=self.hidden_size,
            intermediate_size=config.intermediate_size,
            hidden_act=config.hidden_act,
            quant_config=quant_config,
            prefix=f"{prefix}.mlp")
        self.input_layernorm = RMSNorm(config.hidden_size,
                                       eps=config.rms_norm_eps)
        self.post_attention_layernorm = RMSNorm(config.hidden_size,
                                                eps=config.rms_norm_eps)

    def forward(
        self,
        positions: torch.Tensor,
        hidden_states: torch.Tensor,
        kv_cache: torch.Tensor,
        attn_metadata: AttentionMetadata,
        residual: Optional[torch.Tensor],
    ) -> Tuple[torch.Tensor, torch.Tensor]:
        # Self Attention
        if residual is None:
            residual = hidden_states
            hidden_states = self.input_layernorm(hidden_states)
        else:
            hidden_states, residual = self.input_layernorm(
                hidden_states, residual)
        hidden_states = self.self_attn(
            positions=positions,
            hidden_states=hidden_states,
            kv_cache=kv_cache,
            attn_metadata=attn_metadata,
        )

        # Fully Connected
        hidden_states, residual = self.post_attention_layernorm(
            hidden_states, residual)
        hidden_states = self.mlp(hidden_states)
        return hidden_states, residual


class Qwen2Model(nn.Module):

    def __init__(
        self,
        config: Qwen2Config,
        cache_config: Optional[CacheConfig] = None,
        quant_config: Optional[QuantizationConfig] = None,
        prefix: str = "",
    ) -> None:
        super().__init__()
        self.config = config
        self.padding_idx = config.pad_token_id
        self.vocab_size = config.vocab_size

        if get_pp_group().is_first_rank or (config.tie_word_embeddings
                                            and get_pp_group().is_last_rank):
            self.embed_tokens = VocabParallelEmbedding(
                config.vocab_size,
                config.hidden_size,
                quant_config=quant_config,
            )
        else:
            self.embed_tokens = PPMissingLayer()

        self.start_layer, self.end_layer, self.layers = make_layers(
            config.num_hidden_layers,
            lambda prefix: Qwen2DecoderLayer(config=config,
                                             cache_config=cache_config,
                                             quant_config=quant_config,
                                             prefix=prefix),
            prefix=f"{prefix}.layers")

        self.make_empty_intermediate_tensors = (
            make_empty_intermediate_tensors_factory(
                ["hidden_states", "residual"], config.hidden_size))
        if get_pp_group().is_last_rank:
            self.norm = RMSNorm(config.hidden_size, eps=config.rms_norm_eps)
        else:
            self.norm = PPMissingLayer()

    def get_input_embeddings(self, input_ids: torch.Tensor) -> torch.Tensor:
        return self.embed_tokens(input_ids)

    def forward(
        self,
        input_ids: torch.Tensor,
        positions: torch.Tensor,
        kv_caches: List[torch.Tensor],
        attn_metadata: AttentionMetadata,
        intermediate_tensors: Optional[IntermediateTensors] = None,
        inputs_embeds: Optional[torch.Tensor] = None,
    ) -> Union[torch.Tensor, IntermediateTensors]:
        if get_pp_group().is_first_rank:
            if inputs_embeds is not None:
                hidden_states = inputs_embeds
            else:
                hidden_states = self.embed_tokens(input_ids)
            residual = None
        else:
            assert intermediate_tensors is not None
            hidden_states = intermediate_tensors["hidden_states"]
            residual = intermediate_tensors["residual"]
        for i in range(self.start_layer, self.end_layer):
            layer = self.layers[i]
            hidden_states, residual = layer(
                positions,
                hidden_states,
                kv_caches[i - self.start_layer],
                attn_metadata,
                residual,
            )
        if not get_pp_group().is_last_rank:
            return IntermediateTensors({
                "hidden_states": hidden_states,
                "residual": residual
            })
        hidden_states, _ = self.norm(hidden_states, residual)
        return hidden_states

    def load_weights(self, weights: Iterable[Tuple[str, torch.Tensor]]):
        stacked_params_mapping = [
            # (param_name, shard_name, shard_id)
            ("qkv_proj", "q_proj", "q"),
            ("qkv_proj", "k_proj", "k"),
            ("qkv_proj", "v_proj", "v"),
            ("gate_up_proj", "gate_proj", 0),
            ("gate_up_proj", "up_proj", 1),
        ]
        params_dict = dict(self.named_parameters(remove_duplicate=False))
        for name, loaded_weight in weights:
            if "rotary_emb.inv_freq" in name:
                continue
            for (param_name, weight_name, shard_id) in stacked_params_mapping:
                if weight_name not in name:
                    continue
                name = name.replace(weight_name, param_name)
                # Skip loading extra bias for GPTQ models.
                if name.endswith(".bias") and name not in params_dict:
                    continue
                if is_pp_missing_parameter(name, self):
                    continue
                param = params_dict[name]
                weight_loader = param.weight_loader
                weight_loader(param, loaded_weight, shard_id)
                break
            else:
                # Skip loading extra bias for GPTQ models.
                if name.endswith(".bias") and name not in params_dict:
                    continue
                # Remapping the name of FP8 kv-scale.
                name = maybe_remap_kv_scale_name(name, params_dict)
                if name is None:
                    continue
                if is_pp_missing_parameter(name, self):
                    continue
                param = params_dict[name]
                weight_loader = getattr(param, "weight_loader",
                                        default_weight_loader)
                weight_loader(param, loaded_weight)


class Qwen2ForCausalLM(nn.Module, SupportsLoRA, SupportsPP):
    packed_modules_mapping = {
        "qkv_proj": [
            "q_proj",
            "k_proj",
            "v_proj",
        ],
        "gate_up_proj": [
            "gate_proj",
            "up_proj",
        ],
    }

    # LoRA specific attributes
    supported_lora_modules = [
        "qkv_proj",
        "o_proj",
        "gate_up_proj",
        "down_proj",
    ]
    embedding_modules = {}
    embedding_padding_modules = []

    def __init__(
        self,
        config: Qwen2Config,
        cache_config: Optional[CacheConfig] = None,
        quant_config: Optional[QuantizationConfig] = None,
        lora_config: Optional[LoRAConfig] = None,
    ) -> None:
        # TODO (@robertgshaw2): see if this can be moved out
        if (cache_config.sliding_window is not None
                and hasattr(config, "max_window_layers")):
            raise ValueError("Sliding window for some but all layers is not "
                             "supported. This model uses sliding window "
                             "but `max_window_layers` = %s is less than "
                             "`num_hidden_layers` = %s. Please open an issue "
                             "to discuss this feature." % (
                                 config.max_window_layers,
                                 config.num_hidden_layers,
                             ))

        super().__init__()

        self.config = config
        self.lora_config = lora_config

        self.quant_config = quant_config
        self.model = Qwen2Model(config, cache_config, quant_config)

        if config.tie_word_embeddings:
            self.lm_head = self.model.embed_tokens
        else:
            self.lm_head = ParallelLMHead(config.vocab_size,
                                          config.hidden_size,
                                          quant_config=quant_config)

        self.logits_processor = LogitsProcessor(config.vocab_size)
        self.sampler = Sampler()
        self.make_empty_intermediate_tensors = (
            self.model.make_empty_intermediate_tensors)

    def forward(
        self,
        input_ids: torch.Tensor,
        positions: torch.Tensor,
        kv_caches: List[torch.Tensor],
        attn_metadata: AttentionMetadata,
        intermediate_tensors: Optional[IntermediateTensors] = None,
    ) -> Union[torch.Tensor, IntermediateTensors]:
        hidden_states = self.model(input_ids, positions, kv_caches,
                                   attn_metadata, intermediate_tensors)
        return hidden_states

    def compute_logits(
        self,
        hidden_states: torch.Tensor,
        sampling_metadata: SamplingMetadata,
    ) -> Optional[torch.Tensor]:
        logits = self.logits_processor(self.lm_head, hidden_states,
                                       sampling_metadata)
        return logits

    def sample(
        self,
        logits: torch.Tensor,
        sampling_metadata: SamplingMetadata,
    ) -> Optional[SamplerOutput]:
        next_tokens = self.sampler(logits, sampling_metadata)
        return next_tokens

    def load_weights(self, weights: Iterable[Tuple[str, torch.Tensor]]):
<<<<<<< HEAD
        stacked_params_mapping = [
            # (param_name, shard_name, shard_id)
            ("qkv_proj", "q_proj", "q"),
            ("qkv_proj", "k_proj", "k"),
            ("qkv_proj", "v_proj", "v"),
            ("gate_up_proj", "gate_proj", 0),
            ("gate_up_proj", "up_proj", 1),
        ]
        params_dict = dict(self.named_parameters(remove_duplicate=False))
        for name, loaded_weight in weights:
            print(f"Loading {name}")
            if "rotary_emb.inv_freq" in name:
                continue
            if self.config.tie_word_embeddings and "lm_head.weight" in name:
                continue
            for (param_name, weight_name, shard_id) in stacked_params_mapping:
                if weight_name not in name:
                    continue
                name = name.replace(weight_name, param_name)
                # Skip loading extra bias for GPTQ models.
                if name.endswith(".bias") and name not in params_dict:
                    continue
                if is_pp_missing_parameter(name, self):
                    continue
                if name in params_dict:
                    param = params_dict[name]
                    weight_loader = param.weight_loader
                    weight_loader(param, loaded_weight, shard_id)
                else: 
                    # for running without dora layers. quantized only.
                    print(
                        f"Found weight in the checkpoint ({name}), but not "
                        "found the expected name in the model. The weight is "
                        "not loaded.")    
                break
            else:
                # Skip loading extra bias for GPTQ models.
                if name.endswith(".bias") and name not in params_dict:
                    continue
                # Remapping the name of FP8 kv-scale.
                name = maybe_remap_kv_scale_name(name, params_dict)
                if name is None:
                    continue
                if is_pp_missing_parameter(name, self):
                    continue
                if name in params_dict: 
                    param = params_dict[name]
                    weight_loader = getattr(param, "weight_loader",
=======
        weights_group = group_weights_with_prefix(weights)

        self.model.load_weights(weights_group["model"])

        if not self.config.tie_word_embeddings:
            lm_head_dict = dict(self.lm_head.named_parameters())
            for name, loaded_weight in weights_group["lm_head"]:
                if is_pp_missing_parameter(name, self.lm_head):
                    continue

                param = lm_head_dict[name]
                weight_loader = getattr(param, "weight_loader",
>>>>>>> 151ef4ef
                                        default_weight_loader)
                    weight_loader(param, loaded_weight)
                else: 
                    # for running without dora layers. quantized only.
                    print(
                        f"Found weight in the checkpoint ({name}), but not "
                        "found the expected name in the model. The weight is "
                        "not loaded.")
            
            print(f"Loaded {name}")<|MERGE_RESOLUTION|>--- conflicted
+++ resolved
@@ -447,7 +447,6 @@
         return next_tokens
 
     def load_weights(self, weights: Iterable[Tuple[str, torch.Tensor]]):
-<<<<<<< HEAD
         stacked_params_mapping = [
             # (param_name, shard_name, shard_id)
             ("qkv_proj", "q_proj", "q"),
@@ -496,21 +495,7 @@
                 if name in params_dict: 
                     param = params_dict[name]
                     weight_loader = getattr(param, "weight_loader",
-=======
-        weights_group = group_weights_with_prefix(weights)
-
-        self.model.load_weights(weights_group["model"])
-
-        if not self.config.tie_word_embeddings:
-            lm_head_dict = dict(self.lm_head.named_parameters())
-            for name, loaded_weight in weights_group["lm_head"]:
-                if is_pp_missing_parameter(name, self.lm_head):
-                    continue
-
-                param = lm_head_dict[name]
-                weight_loader = getattr(param, "weight_loader",
->>>>>>> 151ef4ef
-                                        default_weight_loader)
+                                            default_weight_loader)
                     weight_loader(param, loaded_weight)
                 else: 
                     # for running without dora layers. quantized only.
